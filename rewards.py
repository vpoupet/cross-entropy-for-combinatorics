--- conflicted
+++ resolved
@@ -116,15 +116,6 @@
     return eigen_values[-4] - n/4
 
 
-<<<<<<< HEAD
-def get_reward_clique(state: np.ndarray[int], n: int) -> float:
-    """
-    Dummy reward function that aims to build a clique (more edges give better reward).
-    
-    Used only for testing purposes.
-    """
-    return 1 + sum(state) - (n * (n-1) // 2)
-=======
 def get_reward_bollobas_nikiforov(state: np.ndarray[int], n: int) -> float:
     # see this : https://arxiv.org/pdf/2101.05229.pdf
     m = make_matrix(state, n)
@@ -147,4 +138,11 @@
         somme += strictly_positive_eigenvalues[x]*strictly_positive_eigenvalues[x]
     return - 2.0*np.sum(state)*(clique_number-1)/clique_number + somme
 
->>>>>>> 9a7d4e77
+
+def get_reward_clique(state: np.ndarray[int], n: int) -> float:
+    """
+    Dummy reward function that aims to build a clique (more edges give better reward).
+    
+    Used only for testing purposes.
+    """
+    return 1 + sum(state) - (n * (n-1) // 2)